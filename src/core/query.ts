import {
  Updater,
  ensureArray,
  functionalUpdate,
  isValidTimeout,
  noop,
  replaceEqualDeep,
  timeUntilStale,
} from './utils'
import type {
  InitialDataFunction,
  QueryKey,
  QueryOptions,
  QueryStatus,
  QueryFunctionContext,
} from './types'
import type { QueryCache } from './queryCache'
import type { QueryObserver } from './queryObserver'
import { notifyManager } from './notifyManager'
import { getLogger } from './logger'
import { Retryer, CancelOptions, isCancelledError } from './retryer'

// TYPES

interface QueryConfig<TData, TError, TQueryFnData> {
  cache: QueryCache
  queryKey: QueryKey
  queryHash: string
  options?: QueryOptions<TData, TError, TQueryFnData>
  defaultOptions?: QueryOptions<TData, TError, TQueryFnData>
  state?: QueryState<TData, TError>
}

export interface QueryState<TData = unknown, TError = unknown> {
  data: TData | undefined
  dataUpdateCount: number
  dataUpdatedAt: number
  error: TError | null
  errorUpdateCount: number
  errorUpdatedAt: number
  fetchFailureCount: number
  fetchMeta: any
  isFetching: boolean
  isInvalidated: boolean
  isPaused: boolean
  status: QueryStatus
}

export interface FetchContext<TData, TError, TQueryFnData> {
  fetchFn: () => unknown | Promise<unknown>
  fetchOptions?: FetchOptions
  options: QueryOptions<TData, TError, TQueryFnData>
  queryKey: QueryKey
  state: QueryState<TData, TError>
}

export interface QueryBehavior<
  TData = unknown,
  TError = unknown,
  TQueryFnData = TData
> {
  onFetch: (context: FetchContext<TData, TError, TQueryFnData>) => void
}

export interface FetchOptions {
  cancelRefetch?: boolean
  meta?: any
}

export interface SetDataOptions {
  updatedAt?: number
}

interface FailedAction {
  type: 'failed'
}

interface FetchAction {
  type: 'fetch'
  meta?: any
}

interface SuccessAction<TData> {
  data: TData | undefined
  type: 'success'
  dataUpdatedAt?: number
}

interface ErrorAction<TError> {
  type: 'error'
  error: TError
}

interface InvalidateAction {
  type: 'invalidate'
}

interface PauseAction {
  type: 'pause'
}

interface ContinueAction {
  type: 'continue'
}

interface SetStateAction<TData, TError> {
  type: 'setState'
  state: QueryState<TData, TError>
}

export type Action<TData, TError> =
  | ContinueAction
  | ErrorAction<TError>
  | FailedAction
  | FetchAction
  | InvalidateAction
  | PauseAction
  | SetStateAction<TData, TError>
  | SuccessAction<TData>

// CLASS

export class Query<TData = unknown, TError = unknown, TQueryFnData = TData> {
  queryKey: QueryKey
  queryHash: string
  options!: QueryOptions<TData, TError, TQueryFnData>
  state: QueryState<TData, TError>
  cacheTime!: number

  private cache: QueryCache
  private promise?: Promise<TData>
  private gcTimeout?: number
  private retryer?: Retryer<unknown, TError>
  private observers: QueryObserver<any, any, any, any>[]
  private defaultOptions?: QueryOptions<TData, TError, TQueryFnData>

  constructor(config: QueryConfig<TData, TError, TQueryFnData>) {
    this.defaultOptions = config.defaultOptions
    this.setOptions(config.options)
    this.observers = []
    this.cache = config.cache
    this.queryKey = config.queryKey
    this.queryHash = config.queryHash
    this.state = config.state || this.getDefaultState(this.options)
    this.scheduleGc()
  }

  private setOptions(
    options?: QueryOptions<TData, TError, TQueryFnData>
  ): void {
    this.options = { ...this.defaultOptions, ...options }

    // Default to 5 minutes if not cache time is set
    this.cacheTime = Math.max(
      this.cacheTime || 0,
      this.options.cacheTime ?? 5 * 60 * 1000
    )
  }

  setDefaultOptions(options: QueryOptions<TData, TError, TQueryFnData>): void {
    this.defaultOptions = options
  }

  private scheduleGc(): void {
    this.clearGcTimeout()

    if (isValidTimeout(this.cacheTime)) {
      this.gcTimeout = setTimeout(() => {
        if (!this.observers.length) {
          this.cache.remove(this)
        }
      }, this.cacheTime)
    }
  }

  private clearGcTimeout() {
    clearTimeout(this.gcTimeout)
    this.gcTimeout = undefined
  }

  setData(
    updater: Updater<TData | undefined, TData>,
    options?: SetDataOptions
  ): TData {
    const prevData = this.state.data

    // Get the new data
    let data = functionalUpdate(updater, prevData)

<<<<<<< HEAD
    // Structurally share data between prev and new data if needed
    if (this.options.structuralSharing !== false) {
      data = replaceEqualDeep(prevData, data)
    }

    // Use prev data if an isDataEqual function is defined and returns `true`
    if (this.options.isDataEqual?.(prevData, data)) {
      data = prevData as TData
=======
    // Use prev data if an isDataEqual function is defined and returns `true`
    if (this.config.isDataEqual?.(prevData, data)) {
      data = prevData
    } else if (this.config.structuralSharing) {
      // Structurally share data between prev and new data if needed
      data = replaceEqualDeep(prevData, data)
>>>>>>> 6e2e37ea
    }

    // Set data and mark it as cached
    this.dispatch({
      data,
      type: 'success',
      dataUpdatedAt: options?.updatedAt,
    })

    return data
  }

  setState(state: QueryState<TData, TError>): void {
    this.dispatch({ type: 'setState', state })
  }

  cancel(options?: CancelOptions): Promise<void> {
    const promise = this.promise
    this.retryer?.cancel(options)
    return promise ? promise.then(noop).catch(noop) : Promise.resolve()
  }

  destroy(): void {
    this.clearGcTimeout()
    this.cancel()
  }

  isActive(): boolean {
    return this.observers.some(observer => observer.options.enabled !== false)
  }

  isFetching(): boolean {
    return this.state.isFetching
  }

  isStale(): boolean {
    return (
      this.state.isInvalidated ||
      !this.state.dataUpdatedAt ||
      this.observers.some(observer => observer.getCurrentResult().isStale)
    )
  }

  isStaleByTime(staleTime = 0): boolean {
    return (
      this.state.isInvalidated ||
      !this.state.dataUpdatedAt ||
      !timeUntilStale(this.state.dataUpdatedAt, staleTime)
    )
  }

  onFocus(): void {
    const observer = this.observers.find(x => x.willFetchOnWindowFocus())

    if (observer) {
      observer.refetch()
    }

    // Continue fetch if currently paused
    this.retryer?.continue()
  }

  onOnline(): void {
    const observer = this.observers.find(x => x.willFetchOnReconnect())

    if (observer) {
      observer.refetch()
    }

    // Continue fetch if currently paused
    this.retryer?.continue()
  }

  addObserver(observer: QueryObserver<any, any, any, any>): void {
    if (this.observers.indexOf(observer) === -1) {
      this.observers.push(observer)

      // Stop the query from being garbage collected
      this.clearGcTimeout()

      this.cache.notify(this)
    }
  }

  removeObserver(observer: QueryObserver<any, any, any, any>): void {
    if (this.observers.indexOf(observer) !== -1) {
      this.observers = this.observers.filter(x => x !== observer)

      if (!this.observers.length) {
        // If the transport layer does not support cancellation
        // we'll let the query continue so the result can be cached
        if (this.retryer) {
          if (this.retryer.isTransportCancelable) {
            this.retryer.cancel()
          } else {
            this.retryer.cancelRetry()
          }
        }

        if (this.cacheTime) {
          this.scheduleGc()
        } else {
          this.cache.remove(this)
        }
      }

      this.cache.notify(this)
    }
  }

  invalidate(): void {
    if (!this.state.isInvalidated) {
      this.dispatch({ type: 'invalidate' })
    }
  }

  fetch(
    options?: QueryOptions<TData, TError, TQueryFnData>,
    fetchOptions?: FetchOptions
  ): Promise<TData> {
    if (this.state.isFetching)
      if (this.state.dataUpdatedAt && fetchOptions?.cancelRefetch) {
        // Silently cancel current fetch if the user wants to cancel refetches
        this.cancel({ silent: true })
      } else if (this.promise) {
        // Return current promise if we are already fetching
        return this.promise
      }

    // Update config if passed, otherwise the config from the last execution is used
    if (options) {
      this.setOptions(options)
    }

    // Use the options from the first observer with a query function if no function is found.
    // This can happen when the query is hydrated or created with setQueryData.
    if (!this.options.queryFn) {
      const observer = this.observers.find(x => x.options.queryFn)
      if (observer) {
        this.setOptions(observer.options)
      }
    }

    // Create query function context
    const queryKey = ensureArray(this.queryKey)
    const queryFnContext: QueryFunctionContext = {
      queryKey,
      pageParam: undefined,
    }

    // Create fetch function
    const fetchFn = () =>
      this.options.queryFn
        ? this.options.queryFn(queryFnContext)
        : Promise.reject('Missing queryFn')

    // Trigger behavior hook
    const context: FetchContext<TData, TError, TQueryFnData> = {
      fetchOptions,
      options: this.options,
      queryKey,
      state: this.state,
      fetchFn,
    }

    if (this.options.behavior?.onFetch) {
      this.options.behavior?.onFetch(context)
    }

    // Set to fetching state if not already in it
    if (
      !this.state.isFetching ||
      this.state.fetchMeta !== context.fetchOptions?.meta
    ) {
      this.dispatch({ type: 'fetch', meta: context.fetchOptions?.meta })
    }

    // Try to fetch the data
    this.retryer = new Retryer({
      fn: context.fetchFn,
      onFail: () => {
        this.dispatch({ type: 'failed' })
      },
      onPause: () => {
        this.dispatch({ type: 'pause' })
      },
      onContinue: () => {
        this.dispatch({ type: 'continue' })
      },
      retry: context.options.retry,
      retryDelay: context.options.retryDelay,
    })

    this.promise = this.retryer.promise
      .then(data => this.setData(data as TData))
      .catch(error => {
        // Set error state if needed
        if (!(isCancelledError(error) && error.silent)) {
          this.dispatch({
            type: 'error',
            error,
          })
        }

        // Log error
        if (!isCancelledError(error)) {
          getLogger().error(error)
        }

        // Propagate error
        throw error
      })

    return this.promise
  }

  private dispatch(action: Action<TData, TError>): void {
    this.state = this.reducer(this.state, action)

    notifyManager.batch(() => {
      this.observers.forEach(observer => {
        observer.onQueryUpdate(action)
      })

      this.cache.notify(this)
    })
  }

  protected getDefaultState(
    options: QueryOptions<TData, TError, TQueryFnData>
  ): QueryState<TData, TError> {
    const data =
      typeof options.initialData === 'function'
        ? (options.initialData as InitialDataFunction<TData>)()
        : options.initialData

    const hasData = typeof data !== 'undefined'

    return {
      data,
      dataUpdateCount: 0,
      dataUpdatedAt: hasData ? Date.now() : 0,
      error: null,
      errorUpdateCount: 0,
      errorUpdatedAt: 0,
      fetchFailureCount: 0,
      fetchMeta: undefined,
      isFetching: false,
      isInvalidated: false,
      isPaused: false,
      status: hasData ? 'success' : 'idle',
    }
  }

  protected reducer(
    state: QueryState<TData, TError>,
    action: Action<TData, TError>
  ): QueryState<TData, TError> {
    switch (action.type) {
      case 'failed':
        return {
          ...state,
          fetchFailureCount: state.fetchFailureCount + 1,
        }
      case 'pause':
        return {
          ...state,
          isPaused: true,
        }
      case 'continue':
        return {
          ...state,
          isPaused: false,
        }
      case 'fetch':
        return {
          ...state,
          fetchFailureCount: 0,
          fetchMeta: action.meta,
          isFetching: true,
          isPaused: false,
          status: state.status === 'idle' ? 'loading' : state.status,
        }
      case 'success':
        return {
          ...state,
          data: action.data,
          dataUpdateCount: state.dataUpdateCount + 1,
          dataUpdatedAt: action.dataUpdatedAt ?? Date.now(),
          error: null,
          fetchFailureCount: 0,
          isFetching: false,
          isInvalidated: false,
          isPaused: false,
          status: 'success',
        }
      case 'error':
        const error = action.error as unknown

        if (isCancelledError(error) && error.revert) {
          return {
            ...state,
            fetchFailureCount: 0,
            isFetching: false,
            isPaused: false,
            status: state.status === 'loading' ? 'idle' : state.status,
          }
        }

        return {
          ...state,
          error: error as TError,
          errorUpdateCount: state.errorUpdateCount + 1,
          errorUpdatedAt: Date.now(),
          fetchFailureCount: state.fetchFailureCount + 1,
          isFetching: false,
          isPaused: false,
          status: 'error',
        }
      case 'invalidate':
        return {
          ...state,
          isInvalidated: true,
        }
      case 'setState':
        return {
          ...state,
          ...action.state,
        }
      default:
        return state
    }
  }
}<|MERGE_RESOLUTION|>--- conflicted
+++ resolved
@@ -187,23 +187,12 @@
     // Get the new data
     let data = functionalUpdate(updater, prevData)
 
-<<<<<<< HEAD
-    // Structurally share data between prev and new data if needed
-    if (this.options.structuralSharing !== false) {
-      data = replaceEqualDeep(prevData, data)
-    }
-
     // Use prev data if an isDataEqual function is defined and returns `true`
     if (this.options.isDataEqual?.(prevData, data)) {
       data = prevData as TData
-=======
-    // Use prev data if an isDataEqual function is defined and returns `true`
-    if (this.config.isDataEqual?.(prevData, data)) {
-      data = prevData
-    } else if (this.config.structuralSharing) {
+    } else if (this.options.structuralSharing !== false) {
       // Structurally share data between prev and new data if needed
       data = replaceEqualDeep(prevData, data)
->>>>>>> 6e2e37ea
     }
 
     // Set data and mark it as cached
